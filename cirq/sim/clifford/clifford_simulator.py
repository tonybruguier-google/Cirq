--- conflicted
+++ resolved
@@ -283,26 +283,16 @@
     def _json_dict_(self):
         return {
             'cirq_type': self.__class__.__name__,
-<<<<<<< HEAD
-            'qubit_map': dict([(v, k) for k, v in self.qubit_map.items()]),
-=======
             'qubit_map': [(k, v) for k, v in self.qubit_map.items()],
->>>>>>> 67cd74bf
             'tableau': self.tableau,
             'ch_form': self.ch_form,
         }
 
     @classmethod
     def _from_json_dict_(cls, qubit_map, tableau, ch_form, **kwargs):
-<<<<<<< HEAD
-        state = cls(dict([(v, int(k)) for k, v in qubit_map.items()]))
-        state.tableau = tableau.copy()
-        state.ch_form = ch_form.copy()
-=======
         state = cls(dict(qubit_map))
         state.tableau = tableau
         state.ch_form = ch_form
->>>>>>> 67cd74bf
 
         return state
 
