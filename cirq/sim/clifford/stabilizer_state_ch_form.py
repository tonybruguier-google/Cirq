# Copyright 2019 The Cirq Developers
#
# Licensed under the Apache License, Version 2.0 (the "License");
# you may not use this file except in compliance with the License.
# You may obtain a copy of the License at
#
#     https://www.apache.org/licenses/LICENSE-2.0
#
# Unless required by applicable law or agreed to in writing, software
# distributed under the License is distributed on an "AS IS" BASIS,
# WITHOUT WARRANTIES OR CONDITIONS OF ANY KIND, either express or implied.
# See the License for the specific language governing permissions and
# limitations under the License.

from typing import Union
import numpy as np

import cirq
from cirq import protocols, value


@value.value_equality
class StabilizerStateChForm():
    r"""A representation of stabilizer states using the CH form,

        $|\psi> = \omega U_C U_H |s>$

    This representation keeps track of overall phase.

    Reference: https://arxiv.org/abs/1808.00128
    """

    def __init__(self,
                 num_qubits: int,
                 initial_state: Union[int, np.ndarray] = 0):
        """Initializes StabilizerStateChForm
        Args:
            num_qubits: The number of qubits in the system
            initial_state: If an int, the state is set to the computational
            basis state corresponding to this state.
            If an np.ndarray it is the full initial state.
            """
        self.n = num_qubits

        # The state is represented by a set of binary matrices and vectors.
        # See Section IVa of Bravyi et al
        self.G = np.eye(self.n, dtype=bool)

        self.F = np.eye(self.n, dtype=bool)
        self.M = np.zeros((self.n, self.n), dtype=bool)
        self.gamma = np.zeros(self.n, dtype=int)

        self.v = np.zeros(self.n, dtype=bool)
        self.s = np.zeros(self.n, dtype=bool)

        self.omega = 1

        def bits(s):
            while s > 0:
                yield s & 1
                s >>= 1

        # Apply X for every non-zero element of initial_state
        for (i, val) in enumerate(bits(initial_state)):
            if val:
                self._X(self.n - i - 1)

    def _json_dict_(self):
        return protocols.obj_to_dict_helper(
<<<<<<< HEAD
            self,
            ['n', 'initial_state', 'G', 'F', 'M', 'gamma', 'v', 's', 'omega'])

    @classmethod
    def _from_json_dict_(cls, n, initial_state, G, F, M, gamma, v, s, omega,
                         **kwargs):
        copy = StabilizerStateChForm(n, initial_state)
=======
            self, ['n', 'G', 'F', 'M', 'gamma', 'v', 's', 'omega'])

    @classmethod
    def _from_json_dict_(cls, n, G, F, M, gamma, v, s, omega, **kwargs):
        copy = StabilizerStateChForm(n)
>>>>>>> 9208cb3b

        copy.G = G.copy()
        copy.F = F.copy()
        copy.M = M.copy()
        copy.gamma = gamma.copy()
        copy.v = v.copy()
        copy.s = s.copy()
        copy.omega = omega

        return copy

    def _value_equality_values_(self):
<<<<<<< HEAD
        return (self.n, self.initial_state, self.G, self.F, self.M, self.gamma,
                self.v, self.v, self.s, self.omega)
=======
        return (self.n, self.G, self.F, self.M, self.gamma, self.v, self.v,
                self.s, self.omega)
>>>>>>> 9208cb3b

    def copy(self) -> 'cirq.StabilizerStateChForm':
        copy = StabilizerStateChForm(self.n, self.initial_state)

        copy.G = self.G.copy()
        copy.F = self.F.copy()
        copy.M = self.M.copy()
        copy.gamma = self.gamma.copy()
        copy.v = self.v.copy()
        copy.s = self.s.copy()
        copy.omega = self.omega

        return copy

    def __str__(self):
        """Return the wavefunction string representation of the state."""
        return cirq.dirac_notation(self.to_state_vector())

    def __repr__(self):
        """Return the CH form representation of the state. """
        return 'StabilizerStateChForm(num_qubits={!r})'.format(self.n)

    def inner_product_of_state_and_x(self, x: int) -> Union[float, complex]:
        """ Returns the amplitude of x'th element of
         the wavefunction, i.e. <x|psi> """
        if type(x) == int:
            y = cirq.big_endian_int_to_bits(x, bit_count=self.n)

        mu = sum(y * self.gamma)

        u = np.zeros(self.n, dtype=bool)
        for p in range(self.n):
            if y[p]:
                u ^= self.F[p, :]
                mu += 2 * (sum(self.M[p, :] & u) % 2)
        return self.omega * 2**(-sum(self.v) / 2) * 1j**mu * (
            -1)**sum(self.v & u & self.s) * np.all(self.v | (u == self.s))

    def wave_function(self) -> np.ndarray:
        wf = np.zeros(2**self.n, dtype=complex)

        for x in range(2**self.n):
            wf[x] = self.inner_product_of_state_and_x(x)

        return wf

    def _S(self, q, right=False):
        if right:
            self.M[:, q] ^= self.F[:, q]
            self.gamma[:] = (self.gamma[:] - self.F[:, q]) % 4
        else:
            self.M[q, :] ^= self.G[q, :]
            self.gamma[q] = (self.gamma[q] - 1) % 4

    def _Z(self, q):
        self._S(q)
        self._S(q)

    def _X(self, q):
        self._H(q)
        self._Z(q)
        self._H(q)

    def _Y(self, q):
        self._Z(q)
        self._X(q)
        self.omega *= 1j

    def _CZ(self, q, r, right=False):
        if right:
            self.M[:, q] ^= self.F[:, r]
            self.M[:, r] ^= self.F[:, q]
            self.gamma[:] = (self.gamma[:] +
                             2 * self.F[:, q] * self.F[:, r]) % 4
        else:
            self.M[q, :] ^= self.G[r, :]
            self.M[r, :] ^= self.G[q, :]

    def _CNOT(self, q, r, right=False):
        if right:
            self.G[:, q] ^= self.G[:, r]
            self.F[:, r] ^= self.F[:, q]
            self.M[:, q] ^= self.M[:, r]
        else:
            self.gamma[q] = (self.gamma[q] + self.gamma[r] + 2 *
                             (sum(self.M[q, :] & self.F[r, :]) % 2)) % 4
            self.G[r, :] ^= self.G[q, :]
            self.F[q, :] ^= self.F[r, :]
            self.M[q, :] ^= self.M[r, :]

    def _H(self, p):
        t = self.s ^ (self.G[p, :] & self.v)
        u = self.s ^ (self.F[p, :] & (~self.v)) ^ (self.M[p, :] & self.v)

        alpha = sum(self.G[p, :] & (~self.v) & self.s) % 2
        beta = sum(self.M[p, :] & (~self.v) & self.s)
        beta += sum(self.F[p, :] & self.v & self.M[p, :])
        beta += sum(self.F[p, :] & self.v & self.s)
        beta %= 2

        delta = (self.gamma[p] + 2 * (alpha + beta)) % 4

        self._update_sum(t, u, delta=delta, alpha=alpha)

    def _update_sum(self, t, u, delta=0, alpha=0):
        """ Implements the transformation (Proposition 4 in Bravyi et al)

                i^alpha U_H (|t> + i^delta |u>) = omega W_C W_H |s'>
        """
        if np.all(t == u):
            self.s = t
            self.omega *= 1 / np.sqrt(2) * (-1)**alpha * (1 + 1j**delta)
            return
        set0 = np.where((~self.v) & (t ^ u))[0]
        set1 = np.where(self.v & (t ^ u))[0]

        # implement Vc
        if len(set0) > 0:
            q = set0[0]
            for i in set0:
                if i != q:
                    self._CNOT(q, i, right=True)
            for i in set1:
                self._CZ(q, i, right=True)
        elif len(set1) > 0:
            q = set1[0]
            for i in set1:
                if i != q:
                    self._CNOT(i, q, right=True)

        e = np.zeros(self.n, dtype=bool)
        e[q] = True

        if t[q]:
            y = u ^ e
            z = u
        else:
            y = t
            z = t ^ e

        (omega, a, b, c) = self._H_decompose(self.v[q], y[q], z[q], delta)

        self.s = y
        self.s[q] = c
        self.omega *= (-1)**alpha * omega

        if a:
            self._S(q, right=True)
        self.v[q] ^= b ^ self.v[q]

    def _H_decompose(self, v, y, z, delta):
        """ Determines the transformation

                H^v (|y> + i^delta |z>) = omega S^a H^b |c>

        where the state represents a single qubit.

        Input: v,y,z are boolean; delta is an integer (mod 4)
        Outputs: a,b,c are boolean; omega is a complex number

        Precondition: y != z """
        if y == z:
            raise ValueError('|y> is equal to |z>')

        if not v:
            omega = (1j)**(delta * int(y))

            delta2 = ((-1)**y * delta) % 4
            c = bool((delta2 >> 1))
            a = bool(delta2 & 1)
            b = True
        else:
            if not (delta & 1):
                a = False
                b = False
                c = bool(delta >> 1)
                omega = (-1)**(c & y)
            else:
                omega = 1 / np.sqrt(2) * (1 + 1j**delta)
                b = True
                a = True
                c = not ((delta >> 1) ^ y)

        return omega, a, b, c

    def to_state_vector(self) -> np.ndarray:
        arr = np.zeros(2**self.n, dtype=complex)

        for x in range(len(arr)):
            arr[x] = self.inner_product_of_state_and_x(x)

        return arr

    def project_Z(self, q, z):
        """ Applies a Z projector on the q'th qubit.

        Returns: a normalized state with Z_q |psi> = z |psi>
        """
        t = self.s.copy()
        u = (self.G[q, :] & self.v) ^ self.s
        delta = (2 * sum((self.G[q, :] & (~self.v)) & self.s) + 2 * z) % 4

        if np.all(t == u):
            self.omega /= np.sqrt(2)

        self._update_sum(t, u, delta=delta)<|MERGE_RESOLUTION|>--- conflicted
+++ resolved
@@ -67,21 +67,11 @@
 
     def _json_dict_(self):
         return protocols.obj_to_dict_helper(
-<<<<<<< HEAD
-            self,
-            ['n', 'initial_state', 'G', 'F', 'M', 'gamma', 'v', 's', 'omega'])
-
-    @classmethod
-    def _from_json_dict_(cls, n, initial_state, G, F, M, gamma, v, s, omega,
-                         **kwargs):
-        copy = StabilizerStateChForm(n, initial_state)
-=======
             self, ['n', 'G', 'F', 'M', 'gamma', 'v', 's', 'omega'])
 
     @classmethod
     def _from_json_dict_(cls, n, G, F, M, gamma, v, s, omega, **kwargs):
         copy = StabilizerStateChForm(n)
->>>>>>> 9208cb3b
 
         copy.G = G.copy()
         copy.F = F.copy()
@@ -94,16 +84,11 @@
         return copy
 
     def _value_equality_values_(self):
-<<<<<<< HEAD
-        return (self.n, self.initial_state, self.G, self.F, self.M, self.gamma,
-                self.v, self.v, self.s, self.omega)
-=======
         return (self.n, self.G, self.F, self.M, self.gamma, self.v, self.v,
                 self.s, self.omega)
->>>>>>> 9208cb3b
 
     def copy(self) -> 'cirq.StabilizerStateChForm':
-        copy = StabilizerStateChForm(self.n, self.initial_state)
+        copy = StabilizerStateChForm(self.n)
 
         copy.G = self.G.copy()
         copy.F = self.F.copy()
