# Copyright 2019 The Cirq Developers
#
# Licensed under the Apache License, Version 2.0 (the "License");
# you may not use this file except in compliance with the License.
# You may obtain a copy of the License at
#
#     https://www.apache.org/licenses/LICENSE-2.0
#
# Unless required by applicable law or agreed to in writing, software
# distributed under the License is distributed on an "AS IS" BASIS,
# WITHOUT WARRANTIES OR CONDITIONS OF ANY KIND, either express or implied.
# See the License for the specific language governing permissions and
# limitations under the License.

from typing import List
import numpy as np

import cirq
from cirq import protocols
from cirq.ops.dense_pauli_string import DensePauliString


class CliffordTableau():
    """ Tableau representation of a stabilizer state
    (based on Aaronson and Gottesman 2006).

    The tableau stores the stabilizer generators of
    the state using three binary arrays: xs, zs, and rs.

    Each row of the arrays represents a Pauli string, P, that is
    an eigenoperator of the wavefunction with eigenvalue one: P|psi> = |psi>.
    """

    def __init__(self, num_qubits, initial_state=0):
        self.n = num_qubits

        self.rs = np.zeros(2 * self.n + 1, dtype=bool)

        def bits(s):
            while s > 0:
                yield s & 1
                s >>= 1

        for (i, val) in enumerate(bits(initial_state)):
            self.rs[2 * self.n - i - 1] = bool(val)

        self.xs = np.zeros((2 * self.n + 1, self.n), dtype=bool)
        self.zs = np.zeros((2 * self.n + 1, self.n), dtype=bool)

        for i in range(self.n):
            self.xs[i, i] = True
            self.zs[self.n + i, i] = True

    def _json_dict_(self):
        return protocols.obj_to_dict_helper(self, ['n', 'rs', 'xs', 'zs'])

    @classmethod
    def _from_json_dict_(cls, n, rs, xs, zs, **kwargs):
        state = cls(n)
<<<<<<< HEAD
        state.rs = rs.copy()
        state.xs = xs.copy()
        state.zs = zs.copy()
=======
        state.rs = rs
        state.xs = xs
        state.zs = zs
>>>>>>> 9208cb3b

        return state

    def __eq__(self, other):
        if not isinstance(other, type(self)):
            # coverage: ignore
            return NotImplemented
        return (self.n == other.n and np.array_equal(self.rs, other.rs) and
                np.array_equal(self.xs, other.xs) and
                np.array_equal(self.zs, other.zs))

    def copy(self):
        state = CliffordTableau(self.n)
        state.rs = self.rs.copy()
        state.xs = self.xs.copy()
        state.zs = self.zs.copy()

        return state

    def __repr__(self):
        return "stabilizers: [{}]".format(", ".join(
            [repr(stab) for stab in self.stabilizers()]))

    def __str__(self):
        string = ""

        for i in range(self.n, 2 * self.n):
            string += "- " if self.rs[i] else "+ "

            for k in range(0, self.n):
                if self.xs[i, k] & (not self.zs[i, k]):
                    string += "X "
                elif (not self.xs[i, k]) & self.zs[i, k]:
                    string += "Z "
                elif self.xs[i, k] & self.zs[i, k]:
                    string += "Y "
                else:
                    string += "I "

            if i < 2 * self.n - 1:
                string += "\n"

        return string

    def _str_full_(self):
        string = ""

        string += "stable" + " " * max(self.n * 2 - 3, 1)
        string += "| destable\n"
        string += "-" * max(7, self.n * 2 + 3) + "+" + "-" * max(
            10, self.n * 2 + 4) + "\n"

        for j in range(self.n):
            for i in [j + self.n, j]:
                string += "- " if self.rs[i] else "+ "

                for k in range(0, self.n):
                    if self.xs[i, k] & (not self.zs[i, k]):
                        string += "X%d" % k
                    elif (not self.xs[i, k]) & self.zs[i, k]:
                        string += "Z%d" % k
                    elif self.xs[i, k] & self.zs[i, k]:
                        string += "Y%d" % k
                    else:
                        string += "  "

                if i == j + self.n:
                    string += " " * max(0, 4 - self.n * 2) + " | "

            string += "\n"

        return string

    def _CZ(self, q, r):
        self._H(r)
        self._CNOT(q, r)
        self._H(r)

    def _X(self, q):
        self.rs[:] ^= self.zs[:, q]

    def _Y(self, q):
        self.rs[:] ^= self.xs[:, q] | self.zs[:, q]

    def _Z(self, q):
        self.rs[:] ^= self.xs[:, q]

    def _S(self, q):
        self.rs[:] ^= (self.xs[:, q] & self.zs[:, q])
        self.zs[:, q] ^= self.xs[:, q]

    def _H(self, q):
        (self.xs[:, q], self.zs[:, q]) = (self.zs[:, q].copy(),
                                          self.xs[:, q].copy())
        self.rs[:] ^= (self.xs[:, q] & self.zs[:, q])

    def _CNOT(self, q1, q2):
        self.rs[:] ^= self.xs[:,q1] & self.zs[:,q2] & \
            (~(self.xs[:,q2] ^ self.zs[:,q1]))
        self.xs[:, q2] ^= self.xs[:, q1]
        self.zs[:, q1] ^= self.zs[:, q2]

    def _rowsum(self, q1, q2):
        """Implements the "rowsum" routine defined by
        Aaronson and Gottesman.
        Multiplies the stabilizer in row q1 by the stabilizer in row q2."""

        def g(x1, z1, x2, z2):
            if not x1 and not z1:
                return 0
            elif x1 and z1:
                return int(z2) - int(x2)
            elif x1 and not z1:
                return int(z2) * (2 * int(x2) - 1)
            else:
                return int(x2) * (1 - 2 * int(z2))

        r = 2 * int(self.rs[q1]) + 2 * int(self.rs[q2])
        for j in range(self.n):
            r += g(self.xs[q2, j], self.zs[q2, j], self.xs[q1, j],
                   self.zs[q1, j])

        r %= 4

        self.rs[q1] = bool(r)

        self.xs[q1, :] ^= self.xs[q2, :]
        self.zs[q1, :] ^= self.zs[q2, :]

    def _row_to_dense_pauli(self, i: int) -> DensePauliString:
        """
        Args:
            i: index of the row in the tableau.
        Returns:
            A DensePauliString representing the row. The length of the string
            is equal to the total number of qubits and each character
            represents the effective single Pauli operator on that qubit. The
            overall phase is captured in the coefficient.
        """
        coefficient = -1 if self.rs[i] else 1
        pauli_mask = ""

        for k in range(self.n):
            if self.xs[i, k] & (not self.zs[i, k]):
                pauli_mask += "X"
            elif (not self.xs[i, k]) & self.zs[i, k]:
                pauli_mask += "Z"
            elif self.xs[i, k] & self.zs[i, k]:
                pauli_mask += "Y"
            else:
                pauli_mask += "I"
        return cirq.DensePauliString(pauli_mask, coefficient=coefficient)

    def stabilizers(self) -> List[DensePauliString]:
        """Returns the stabilizer generators of the state. These
        are n operators {S_1,S_2,...,S_n} such that S_i |psi> = |psi> """
        return [self._row_to_dense_pauli(i) for i in range(self.n, 2 * self.n)]

    def destabilizers(self) -> List[DensePauliString]:
        """Returns the destabilizer generators of the state. These
        are n operators {S_1,S_2,...,S_n} such that along with the stabilizer
        generators above generate the full Pauli group on n qubits."""
        return [self._row_to_dense_pauli(i) for i in range(0, self.n)]

    def _measure(self, q, prng: np.random.RandomState):
        """ Performs a projective measurement on the q'th qubit.

        Returns: the result (0 or 1) of the measurement.
        """
        is_commuting = True
        for i in range(self.n, 2 * self.n):
            if self.xs[i, q]:
                p = i
                is_commuting = False
                break

        if is_commuting:
            self.xs[2 * self.n, :] = False
            self.zs[2 * self.n, :] = False
            self.rs[2 * self.n] = False

            for i in range(self.n):
                if self.xs[i, q]:
                    self._rowsum(2 * self.n, self.n + i)
            return int(self.rs[2 * self.n])

        else:
            for i in range(2 * self.n):
                if i != p and self.xs[i, q]:
                    self._rowsum(i, p)

            self.xs[p - self.n, :] = self.xs[p, :]
            self.zs[p - self.n, :] = self.zs[p, :]
            self.rs[p - self.n] = self.rs[p]

            self.xs[p, :] = False
            self.zs[p, :] = False

            self.zs[p, q] = True

            self.rs[p] = bool(prng.randint(2))

            return int(self.rs[p])<|MERGE_RESOLUTION|>--- conflicted
+++ resolved
@@ -57,15 +57,9 @@
     @classmethod
     def _from_json_dict_(cls, n, rs, xs, zs, **kwargs):
         state = cls(n)
-<<<<<<< HEAD
-        state.rs = rs.copy()
-        state.xs = xs.copy()
-        state.zs = zs.copy()
-=======
         state.rs = rs
         state.xs = xs
         state.zs = zs
->>>>>>> 9208cb3b
 
         return state
 
