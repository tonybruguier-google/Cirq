"""Implements direct fidelity estimation.

Fidelity between the desired pure state rho and the actual state sigma is
defined as:
F(rho, sigma) = Tr (rho sigma)

It is a unit-less measurement between 0.0 and 1.0. The following two papers
independently described a faster way to estimate its value:

Direct Fidelity Estimation from Few Pauli Measurements
https://arxiv.org/abs/1104.4695

Practical characterization of quantum devices without tomography
https://arxiv.org/abs/1104.3835

This code implements the algorithm proposed for an example circuit (defined in
the function build_circuit()) and a noise (defines in the variable noise).
"""

import argparse
import asyncio
from dataclasses import dataclass
import itertools
from typing import cast
from typing import List
from typing import Optional
from typing import Tuple
import random
import sys
import numpy as np
import cirq


def build_circuit() -> Tuple[cirq.Circuit, List[cirq.Qid]]:
    # Builds an arbitrary circuit to test. Do not include a measurement gate.
    # The circuit need not be Clifford, but if it is, simulations will be
    # faster.
    qubits: List[cirq.Qid] = cast(List[cirq.Qid], cirq.LineQubit.range(3))
    circuit: cirq.Circuit = cirq.Circuit(cirq.CNOT(qubits[0], qubits[2]),
                                         cirq.Z(qubits[0]), cirq.H(qubits[2]),
                                         cirq.CNOT(qubits[2], qubits[1]),
                                         cirq.X(qubits[0]), cirq.X(qubits[1]),
                                         cirq.CNOT(qubits[0], qubits[2]))
    print('Circuit used:')
    print(circuit)
    return circuit, qubits


def compute_characteristic_function(circuit: cirq.Circuit,
                                    pauli_string: cirq.PauliString,
                                    qubits: List[cirq.Qid],
                                    density_matrix: np.ndarray):
    n_qubits = len(qubits)
    d = 2**n_qubits

    qubit_map = dict(zip(qubits, range(n_qubits)))
    # rho_i or sigma_i in https://arxiv.org/abs/1104.3835
    trace = pauli_string.expectation_from_density_matrix(
        density_matrix, qubit_map)
    assert np.isclose(trace.imag, 0.0, atol=1e-6)
    trace = trace.real

    prob = trace * trace / d  # Pr(i) in https://arxiv.org/abs/1104.3835

    return trace, prob


async def estimate_characteristic_function(circuit: cirq.Circuit,
                                           pauli_string: cirq.PauliString,
                                           qubits: List[cirq.Qid],
                                           sampler: cirq.Sampler,
                                           samples_per_term: int):
    """
    Estimates the characteristic function using a (noisy) circuit simulator by
    sampling the results.

    Args:
        circuit: The circuit to run the simulation on.
        pauli_string: The Pauli string.
        qubits: The list of qubits.
        sampler: Either a noisy simulator or an engine.
        samples_per_term: An integer greater than 0, the number of samples.

    Returns:
        The estimated characteristic function.
    """
    p = cirq.PauliSumCollector(circuit=circuit,
                               observable=pauli_string,
                               samples_per_term=samples_per_term)

    await p.collect_async(sampler=sampler)

    sigma_i = p.estimated_energy()
    assert np.isclose(sigma_i.imag, 0.0, atol=1e-6)
    sigma_i = sigma_i.real

    return sigma_i


def _randomly_sample_from_stabilizer_bases(
        stabilizer_basis: List[cirq.DensePauliString],
        n_measured_operators: int, n_qubits: int):
    """
    Given a stabilizer basis, randomly creates Pauli states by including the
    basis vector or not.

    Args:
        stabilizer_basis: A list of Pauli strings that is the stabilizer basis
            to sample from.
        n_measured_operators: The total number of Pauli measurements, or None to
            explore each Pauli state once.
        n_qubits: An integer that is the number of qubits.

    Returns:
        A list of Pauli strings that is the Pauli states built.
    """
    dense_pauli_strings = []
    for _ in range(n_measured_operators):
        # Build the Pauli string as a random sample of the basis elements.
        dense_pauli_string = cirq.DensePauliString.eye(n_qubits)
        for stabilizer in stabilizer_basis:
            if np.random.randint(2) == 1:
                dense_pauli_string *= stabilizer
        dense_pauli_strings.append(dense_pauli_string)
    return dense_pauli_strings


def _enumerate_all_from_stabilizer_bases(
        stabilizer_basis: List[cirq.DensePauliString], n_qubits: int):
    """
    Given a stabilizer basis, creates the exhaustive list of Pauli states that
    are spanned by the basis.

    Args:
        stabilizer_basis: A list of Pauli strings that is the stabilizer basis
            to build all the Pauli strings.
        n_qubits: An integer that is the number of qubits.

    Returns:
        A list of Pauli strings that is the Pauli states built.
    """
    dense_pauli_strings = []
    for coefficients in itertools.product([False, True], repeat=n_qubits):
        dense_pauli_string = cirq.DensePauliString.eye(n_qubits)
        for (keep, stabilizer) in zip(coefficients, stabilizer_basis):
            if keep:
                dense_pauli_string *= stabilizer
        dense_pauli_strings.append(dense_pauli_string)
    return dense_pauli_strings


@dataclass
class PauliTrace:
    """
    A class that contains the Pauli states as described on page 2 of:
    https://arxiv.org/abs/1104.3835
    """
    # Pauli string.
    P_i: cirq.PauliString
    # Coefficient of the ideal pure state expanded in the Pauli basis scaled by
    # sqrt(dim H), formally defined at bottom of left column of page 2.
    rho_i: float
    # A probablity (between 0.0 and 1.0) that is the relevance distribution,
    # formally defined at top of right column of page 2.
    Pr_i: float


def _estimate_pauli_traces_clifford(n_qubits: int,
                                    clifford_state: cirq.CliffordState,
                                    n_measured_operators: Optional[int]
                                   ) -> List[PauliTrace]:
    """
    Estimates the Pauli traces in case the circuit is Clifford. When we have a
    Clifford circuit, there are 2**n Pauli traces that have probability 1/2**n
    and all the other traces have probability 0. In addition, there is a fast
    way to compute find out what the traces are. See the documentation of
    cirq.CliffordState for more detail. This function uses the speedup to sample
    the Pauli states with non-zero probability.

    Args:
        n_qubits: An integer that is the number of qubits.
        clifford_state: The basis of the Pauli states with non-zero probability.
        n_measured_operators: The total number of Pauli measurements, or None to
            explore each Pauli state once.

    Returns:
        A list of Pauli states (represented as tuples of Pauli string, rho_i,
            and probability.
    """

    # When the circuit consists of Clifford gates only, we can sample the
    # Pauli states more efficiently as described on page 4 of:
    # https://arxiv.org/abs/1104.4695

    d = 2**n_qubits

    # The stabilizers_basis variable only contains basis vectors. For
    # example, if we have n=3 qubits, then we should have 2**n=8 Pauli
    # states that we can sample, but the basis will still have 3 entries. We
    # must flip a coin for each, whether or not to include them.
    stabilizer_basis: List[cirq.DensePauliString] = clifford_state.stabilizers()

    if n_measured_operators is not None:
        dense_pauli_strings = _randomly_sample_from_stabilizer_bases(
            stabilizer_basis, n_measured_operators, n_qubits)
        assert len(dense_pauli_strings) == n_measured_operators
    else:
        dense_pauli_strings = _enumerate_all_from_stabilizer_bases(
            stabilizer_basis, n_qubits)
        assert len(dense_pauli_strings) == 2**n_qubits

    pauli_traces: List[PauliTrace] = []
    for dense_pauli_string in dense_pauli_strings:
        # The code below is equivalent to calling
        # clifford_state.wave_function() and then calling
        # compute_characteristic_function() on the results (albeit with a
        # wave function instead of a density matrix). It is, however,
        # unncessary to do so. Instead we directly obtain the scalar rho_i.
        rho_i = dense_pauli_string.coefficient

        assert np.isclose(rho_i.imag, 0.0, atol=1e-6)
        rho_i = rho_i.real

        dense_pauli_string *= rho_i

        assert np.isclose(abs(rho_i), 1.0, atol=1e-6)
        Pr_i = 1.0 / d

        pauli_traces.append(
            PauliTrace(P_i=dense_pauli_string.sparse(), rho_i=rho_i, Pr_i=Pr_i))
    return pauli_traces


def _estimate_pauli_traces_general(qubits: List[cirq.Qid],
                                   circuit: cirq.Circuit,
                                   n_measured_operators: Optional[int]
                                  ) -> List[PauliTrace]:
    """
    Estimates the Pauli traces in case the circuit is not Clifford. In this case
    we cannot use the speedup implemented in the function
    _estimate_pauli_traces_clifford() above, and so do a slow, density matrix
    simulation.

    Args:
        qubits: The list of qubits.
        circuit: The (non Clifford) circuit.
        n_measured_operators: The total number of Pauli measurements, or None to
            explore each Pauli state once.

    Returns:
        A list of Pauli states (represented as tuples of Pauli string, rho_i,
            and probability.
    """

    n_qubits = len(qubits)

    dense_simulator = cirq.DensityMatrixSimulator()
    # rho in https://arxiv.org/abs/1104.3835
    clean_density_matrix = cast(
        cirq.DensityMatrixTrialResult,
        dense_simulator.simulate(circuit)).final_density_matrix

    all_operators = itertools.product([cirq.I, cirq.X, cirq.Y, cirq.Z],
                                      repeat=n_qubits)
    if n_measured_operators is not None:
        dense_operators = random.sample(tuple(all_operators),
                                        n_measured_operators)
    else:
        dense_operators = list(all_operators)

    pauli_traces: List[PauliTrace] = []
    for P_i in dense_operators:
        pauli_string = cirq.PauliString(dict(zip(qubits, P_i)))
        rho_i, Pr_i = compute_characteristic_function(circuit, pauli_string,
                                                      qubits,
                                                      clean_density_matrix)
        pauli_traces.append(PauliTrace(P_i=pauli_string, rho_i=rho_i,
                                       Pr_i=Pr_i))
    return pauli_traces


@dataclass
class TrialResult:
    """
    Contains the results of a trial, either by simulator or actual run
    """
    # The Pauli trace that was measured
    pauli_trace: PauliTrace
    # Coefficient of the measured/simulated pure state expanded in the Pauli
    # basis scaled by sqrt(dim H), formally defined at bottom of left column of
    # second page of https://arxiv.org/abs/1104.3835
    sigma_i: float


@dataclass
class DFEIntermediateResult:
    """
    A container for the various debug and run data from calling the function
    direct_fidelity_estimation(). This is useful when running a long-computation
    on an actual computer, which is expensive. This way, runs can be more easily
    debugged offline.
    """
    # If the circuit is Clifford, the Clifford state from which we can extract
    # a list of Pauli strings for a basis of the stabilizers.
    clifford_state: Optional[cirq.CliffordState]
    # The list of Pauli traces we can sample from.
    pauli_traces: List[PauliTrace]
    # Measurement results from sampling the circuit.
    trial_results: List[TrialResult]


def direct_fidelity_estimation(circuit: cirq.Circuit, qubits: List[cirq.Qid],
                               sampler: cirq.Sampler,
                               n_measured_operators: Optional[int],
                               samples_per_term: int):
    """
    Implementation of direct fidelity estimation, as per 'Direct Fidelity
    Estimation from Few Pauli Measurements' https://arxiv.org/abs/1104.4695 and
    'Practical characterization of quantum devices without tomography'
    https://arxiv.org/abs/1104.3835.

    Args:
        circuit: The circuit to run the simulation on.
        qubits: The list of qubits.
        sampler: Either a noisy simulator or an engine.
        n_measured_operators: The total number of Pauli measurements, or None to
            explore each Pauli state once.
        samples_per_term: if set to 0, we use the 'sampler' parameter above as
            a noise (must be of type cirq.DensityMatrixSimulator) and
            simulate noise in the circuit. If greater than 0, we instead use the
            'sampler' parameter directly to estimate the characteristic
            function.
    Returns:
        The estimated fidelity and a log of the run.
    """
    # n_measured_operators is upper-case N in https://arxiv.org/abs/1104.3835

    # Number of qubits, lower-case n in https://arxiv.org/abs/1104.3835
    n_qubits = len(qubits)

    clifford_circuit = True
    clifford_state: Optional[cirq.CliffordState] = None
    try:
        clifford_state = cirq.CliffordState(
            qubit_map={qubits[i]: i for i in range(len(qubits))})
        for gate in circuit.all_operations():
            clifford_state.apply_unitary(gate)
    except ValueError:
        clifford_circuit = False

    # Computes for every \hat{P_i} of https://arxiv.org/abs/1104.3835
    # estimate rho_i and Pr(i). We then collect tuples (rho_i, Pr(i), \hat{Pi})
    # inside the variable 'pauli_traces'.
    if clifford_circuit:
        assert clifford_state is not None
        pauli_traces = _estimate_pauli_traces_clifford(
            n_qubits, cast(cirq.CliffordState, clifford_state),
            n_measured_operators)
    else:
        pauli_traces = _estimate_pauli_traces_general(qubits, circuit,
                                                      n_measured_operators)

    p = np.asarray([x.Pr_i for x in pauli_traces])

    if n_measured_operators is None:
        # Since we enumerate all the possible traces, the probs should add to 1.
        assert np.isclose(np.sum(p), 1.0, atol=1e-6)
    p /= np.sum(p)

    fidelity = 0.0

    if samples_per_term == 0:
        # sigma in https://arxiv.org/abs/1104.3835
        if not isinstance(sampler, cirq.DensityMatrixSimulator):
            raise TypeError('sampler is not a cirq.DensityMatrixSimulator '
                            'but samples_per_term is zero.')
        noisy_simulator = cast(cirq.DensityMatrixSimulator, sampler)
        noisy_density_matrix = cast(
            cirq.DensityMatrixTrialResult,
            noisy_simulator.simulate(circuit)).final_density_matrix

<<<<<<< HEAD
    trial_results: List[TrialResult] = []
    for i_seq in range(len(pauli_traces)):
        if clifford_circuit and n_measured_operators is None:
            # In case the circuit is Clifford and we compute an exhaustive list
            # of Pauli traces, instead of sampling we can simply enumerate them
            # because they all have the same probability.
            i = i_seq
        else:
            # Otherwise, randomly sample as per probability.
            i = np.random.choice(len(pauli_traces), p=p)

        measure_pauli_string: cirq.PauliString = pauli_traces[i].P_i
        rho_i = pauli_traces[i].rho_i
=======
    if clifford_circuit and n_measured_operators is None:
        # In case the circuit is Clifford and we compute an exhaustive list of
        # Pauli traces, instead of sampling we can simply enumerate them because
        # they all have the same probability.
        measured_pauli_traces = pauli_traces
    else:
        # Otherwise, randomly sample as per probability.
        measured_pauli_traces = np.random.choice(pauli_traces,
                                                 size=len(pauli_traces),
                                                 p=p)

    trial_results: List[TrialResult] = []
    for pauli_trace in measured_pauli_traces:
        measure_pauli_string: cirq.PauliString = pauli_trace.P_i
        rho_i = pauli_trace.rho_i
>>>>>>> a259dbc3

        if samples_per_term > 0:
            sigma_i = asyncio.get_event_loop().run_until_complete(
                estimate_characteristic_function(circuit, measure_pauli_string,
                                                 qubits, sampler,
                                                 samples_per_term))
        else:
            sigma_i, _ = compute_characteristic_function(
                circuit, measure_pauli_string, qubits, noisy_density_matrix)

        trial_results.append(
            TrialResult(pauli_trace=pauli_trace, sigma_i=sigma_i))

        fidelity += sigma_i / rho_i

    estimated_fidelity = fidelity / len(pauli_traces)

    dfe_intermediate_result = DFEIntermediateResult(
        clifford_state=clifford_state,
        pauli_traces=pauli_traces,
        trial_results=trial_results)

    return estimated_fidelity, dfe_intermediate_result


def parse_arguments(args):
    """Helper function that parses the given arguments."""
    parser = argparse.ArgumentParser('Direct fidelity estimation.')

    # TODO(#2802): Offer some guidance on how to set this flag. Maybe have an
    # option to do an exhaustive sample and do numerical studies to know which
    # choice is the best.
    parser.add_argument('--n_measured_operators',
                        default=10,
                        type=int,
                        help='Numbers of measured operators (Pauli strings). '
                        'If the circuit is Clifford, these operators are '
                        'computed by sampling for the basis of stabilizers. If '
                        'the circuit is not Clifford, this is a random sample '
                        'all the possible operators. If the value of this '
                        'parameter is None, we enumerate all the operators '
                        'which is 2**n_qubit for Clifford circuits and '
                        '4**n_qubits otherwise.')

    parser.add_argument('--samples_per_term',
                        default=0,
                        type=int,
                        help='Number of samples per trial or 0 if no sampling.')

    return vars(parser.parse_args(args))


def main(*, n_measured_operators: Optional[int], samples_per_term: int):
    circuit, qubits = build_circuit()

    noise = cirq.ConstantQubitNoiseModel(cirq.depolarize(0.1))
    print('Noise model: %s' % (noise))
    noisy_simulator = cirq.DensityMatrixSimulator(noise=noise)

    estimated_fidelity, _ = direct_fidelity_estimation(
        circuit,
        qubits,
        noisy_simulator,
        n_measured_operators=n_measured_operators,
        samples_per_term=samples_per_term)
    print('Estimated fidelity: %f' % (estimated_fidelity))


if __name__ == '__main__':
    main(**parse_arguments(sys.argv[1:]))<|MERGE_RESOLUTION|>--- conflicted
+++ resolved
@@ -379,21 +379,6 @@
             cirq.DensityMatrixTrialResult,
             noisy_simulator.simulate(circuit)).final_density_matrix
 
-<<<<<<< HEAD
-    trial_results: List[TrialResult] = []
-    for i_seq in range(len(pauli_traces)):
-        if clifford_circuit and n_measured_operators is None:
-            # In case the circuit is Clifford and we compute an exhaustive list
-            # of Pauli traces, instead of sampling we can simply enumerate them
-            # because they all have the same probability.
-            i = i_seq
-        else:
-            # Otherwise, randomly sample as per probability.
-            i = np.random.choice(len(pauli_traces), p=p)
-
-        measure_pauli_string: cirq.PauliString = pauli_traces[i].P_i
-        rho_i = pauli_traces[i].rho_i
-=======
     if clifford_circuit and n_measured_operators is None:
         # In case the circuit is Clifford and we compute an exhaustive list of
         # Pauli traces, instead of sampling we can simply enumerate them because
@@ -409,7 +394,6 @@
     for pauli_trace in measured_pauli_traces:
         measure_pauli_string: cirq.PauliString = pauli_trace.P_i
         rho_i = pauli_trace.rho_i
->>>>>>> a259dbc3
 
         if samples_per_term > 0:
             sigma_i = asyncio.get_event_loop().run_until_complete(
