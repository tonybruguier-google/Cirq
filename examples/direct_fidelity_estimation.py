"""Implements direct fidelity estimation.

Fidelity between the desired pure state rho and the actual state sigma is
defined as:
F(rho, sigma) = Tr (rho sigma)

It is a unit-less measurement between 0.0 and 1.0. The following two papers
independently described a faster way to estimate its value:

Direct Fidelity Estimation from Few Pauli Measurements
https://arxiv.org/abs/1104.4695

Practical characterization of quantum devices without tomography
https://arxiv.org/abs/1104.3835

This code implements the algorithm proposed for an example circuit (defined in
the function build_circuit()) and a noise (defines in the variable noise).
"""

import argparse
import asyncio
import itertools
from typing import cast
from typing import List
from typing import Optional
from typing import Tuple
import sys
import numpy as np
import cirq


def build_circuit() -> Tuple[cirq.Circuit, List[cirq.Qid]]:
    # Builds an arbitrary circuit to test. Do not include a measurement gate.
    # The circuit need not be Clifford, but if it is, simulations will be
    # faster.
    qubits: List[cirq.Qid] = cast(List[cirq.Qid], cirq.LineQubit.range(3))
    circuit: cirq.Circuit = cirq.Circuit(cirq.CNOT(qubits[0], qubits[2]),
                                         cirq.Z(qubits[0]), cirq.H(qubits[2]),
                                         cirq.CNOT(qubits[2], qubits[1]),
                                         cirq.X(qubits[0]), cirq.X(qubits[1]),
                                         cirq.CNOT(qubits[0], qubits[2]))
    print('Circuit used:')
    print(circuit)
    return circuit, qubits


def compute_characteristic_function(circuit: cirq.Circuit,
                                    pauli_string: cirq.PauliString,
                                    qubits: List[cirq.Qid],
                                    density_matrix: np.ndarray):
    n_qubits = len(qubits)
    d = 2**n_qubits

    qubit_map = dict(zip(qubits, range(n_qubits)))
    # rho_i or sigma_i in https://arxiv.org/abs/1104.3835
    trace = pauli_string.expectation_from_density_matrix(
        density_matrix, qubit_map)
    assert np.isclose(trace.imag, 0.0, atol=1e-6)
    trace = trace.real

    prob = trace * trace / d  # Pr(i) in https://arxiv.org/abs/1104.3835

    return trace, prob


async def estimate_characteristic_function(circuit: cirq.Circuit,
                                           pauli_string: cirq.PauliString,
                                           qubits: List[cirq.Qid],
                                           sampler: cirq.Sampler,
                                           samples_per_term: int):
    """
    Estimates the characteristic function using a (noisy) circuit simulator by
    sampling the results.

    Args:
        circuit: The circuit to run the simulation on.
        pauli_string: The Pauli string.
        qubits: The list of qubits.
        sampler: Either a noisy simulator or an engine.
        samples_per_term: An integer greater than 0, the number of samples.

    Returns:
        The estimated characteristic function.
    """
    p = cirq.PauliSumCollector(circuit=circuit,
                               observable=pauli_string,
                               samples_per_term=samples_per_term)

    await p.collect_async(sampler=sampler)

    sigma_i = p.estimated_energy()
    assert np.isclose(sigma_i.imag, 0.0, atol=1e-6)
    sigma_i = sigma_i.real

    return sigma_i


def _estimate_pauli_traces_clifford(n_qubits: int,
                                    clifford_state: cirq.CliffordState,
                                    n_clifford_trials: Optional[int]):
    """
    Estimates the Pauli traces in case the circuit is Clifford. When we have a
    Clifford circuit, there are 2**n Pauli traces that have probability 1/2**n
    and all the other traces have probability 0. In addition, there is a fast
    way to compute find out what the traces are. See the documentation of
    cirq.CliffordState for more detail. This function uses the speedup to sample
    the Pauli states with non-zero probability.

    Args:
        n_qubits: An integer that is the number of qubits.
        clifford_state: The basis of the Pauli states with non-zero probability.
        n_clifford_trials: An integer that is the number of Pauli states to
            sample. If set to None, we do an exhaustive search.

    Returns:
        A list of Pauli states (represented as tuples of Pauli string, rho_i,
            and probability.
    """

    # When the circuit consists of Clifford gates only, we can sample the
    # Pauli states more efficiently as described on page 4 of:
    # https://arxiv.org/abs/1104.4695

    d = 2**n_qubits

    # The stabilizers_basis variable only contains basis vectors. For
    # example, if we have n=3 qubits, then we should have 2**n=8 Pauli
    # states that we can sample, but the basis will still have 3 entries. We
    # must flip a coin for each, whether or not to include them.
    stabilizer_basis = clifford_state.stabilizers()

    dense_pauli_strings = []
    if n_clifford_trials is not None:
        # Randomly sample the trials
        for _ in range(n_clifford_trials):
            # Build the Pauli string as a random sample of the basis elements.
            dense_pauli_string = cirq.DensePauliString.eye(n_qubits)
            for stabilizer in stabilizer_basis:
                if np.random.randint(2) == 1:
                    dense_pauli_string *= stabilizer
            dense_pauli_strings.append(dense_pauli_string)
    else:
        # Enumerate all the Clifford states.
        for coefficients in itertools.product([False, True], repeat=n_qubits):
            dense_pauli_string = cirq.DensePauliString.eye(n_qubits)
            for (keep, stabilizer) in zip(coefficients, stabilizer_basis):
                if keep:
                    dense_pauli_string *= stabilizer
            dense_pauli_strings.append(dense_pauli_string)

    pauli_traces = []
    for dense_pauli_string in dense_pauli_strings:
        # The code below is equivalent to calling
        # clifford_state.wave_function() and then calling
        # compute_characteristic_function() on the results (albeit with a
        # wave function instead of a density matrix). It is, however,
        # unncessary to do so. Instead we directly obtain the scalar rho_i.
        rho_i = dense_pauli_string.coefficient

        assert np.isclose(rho_i.imag, 0.0, atol=1e-6)
        rho_i = rho_i.real

        dense_pauli_string *= rho_i

        assert np.isclose(abs(rho_i), 1.0, atol=1e-6)
        Pr_i = 1.0 / d

        pauli_traces.append({
            'P_i': dense_pauli_string.sparse(),
            'rho_i': rho_i,
            'Pr_i': Pr_i
        })
    return pauli_traces


def _estimate_pauli_traces_general(qubits: List[cirq.Qid],
                                   circuit: cirq.Circuit):
    """
    Estimates the Pauli traces in case the circuit is not Clifford. In this case
    we cannot use the speedup implemented in the function
    _estimate_pauli_traces_clifford() above, and so do a slow, density matrix
    simulation.

    Args:
        qubits: The list of qubits.
        circuit: The (non Clifford) circuit.

    Returns:
        A list of Pauli states (represented as tuples of Pauli string, rho_i,
            and probability.
    """

    n_qubits = len(qubits)

    dense_simulator = cirq.DensityMatrixSimulator()
    # rho in https://arxiv.org/abs/1104.3835
    clean_density_matrix = cast(
        cirq.DensityMatrixTrialResult,
        dense_simulator.simulate(circuit)).final_density_matrix

    pauli_traces = []
    for P_i in itertools.product([cirq.I, cirq.X, cirq.Y, cirq.Z],
                                 repeat=n_qubits):
        pauli_string = cirq.PauliString(dict(zip(qubits, P_i)))
        rho_i, Pr_i = compute_characteristic_function(circuit, pauli_string,
                                                      qubits,
                                                      clean_density_matrix)
        pauli_traces.append({'P_i': pauli_string, 'rho_i': rho_i, 'Pr_i': Pr_i})
    return pauli_traces


def direct_fidelity_estimation(circuit: cirq.Circuit, qubits: List[cirq.Qid],
<<<<<<< HEAD
                               noise: cirq.NoiseModel, n_trials: int,
                               n_clifford_trials: Optional[int],
                               samples_per_term: int):
=======
                               sampler: cirq.Sampler, n_trials: int,
                               n_clifford_trials: int, samples_per_term: int):
>>>>>>> 1e50e4ad
    """
    Implementation of direct fidelity estimation, as per 'Direct Fidelity
    Estimation from Few Pauli Measurements' https://arxiv.org/abs/1104.4695 and
    'Practical characterization of quantum devices without tomography'
    https://arxiv.org/abs/1104.3835.

    Args:
        circuit: The circuit to run the simulation on.
        qubits: The list of qubits.
        sampler: Either a noisy simulator or an engine.
        n_trial: The total number of Pauli measurements.
        n_clifford_trials: In case the circuit is Clifford, we specify the
            number of trials to estimate the noise-free pauli traces.
        samples_per_term: if set to 0, we use the 'sampler' parameter above as
            a noise (must be of type cirq.DensityMatrixSimulator) and
            simulate noise in the circuit. If greater than 0, we instead use the
            'sampler' parameter directly to estimate the characteristic
            function.
    Returns:
        The estimated fidelity.
    """
    # n_trials is upper-case N in https://arxiv.org/abs/1104.3835

    # Number of qubits, lower-case n in https://arxiv.org/abs/1104.3835
    n_qubits = len(qubits)
    d = 2**n_qubits

    clifford_circuit = True
    clifford_state: Optional[cirq.CliffordState] = None
    try:
        clifford_state = cirq.CliffordState(
            qubit_map={qubits[i]: i for i in range(len(qubits))})
        for gate in circuit.all_operations():
            clifford_state.apply_unitary(gate)
    except ValueError:
        clifford_circuit = False

    # Computes for every \hat{P_i} of https://arxiv.org/abs/1104.3835
    # estimate rho_i and Pr(i). We then collect tuples (rho_i, Pr(i), \hat{Pi})
    # inside the variable 'pauli_traces'.
    if clifford_circuit:
        assert clifford_state is not None
        pauli_traces = _estimate_pauli_traces_clifford(
            n_qubits, cast(cirq.CliffordState, clifford_state),
            n_clifford_trials)
    else:
        pauli_traces = _estimate_pauli_traces_general(qubits, circuit)

    p = np.asarray([x['Pr_i'] for x in pauli_traces])

    if not clifford_circuit:
        # For Clifford circuits, we do a Monte Carlo simulations, and thus there
        # is no guarantee that it adds up to 1.0 (but it should to the limit).
        assert np.isclose(np.sum(p), 1.0, atol=1e-6)

    # The package np.random.choice() is quite sensitive to probabilities not
    # summing up to 1.0. Even an absolute difference below 1e-6 (as checked just
    # above) does bother it, so we re-normalize the probs.
    p /= np.sum(p)

    fidelity = 0.0

    if samples_per_term == 0:
        # sigma in https://arxiv.org/abs/1104.3835
        if not isinstance(sampler, cirq.DensityMatrixSimulator):
            raise TypeError('sampler is not a cirq.DensityMatrixSimulator '
                            'but samples_per_term is zero.')
        noisy_simulator = cast(cirq.DensityMatrixSimulator, sampler)
        noisy_density_matrix = cast(
            cirq.DensityMatrixTrialResult,
            noisy_simulator.simulate(circuit)).final_density_matrix

    for _ in range(n_trials):
        # Randomly sample as per probability.
        i = np.random.choice(len(pauli_traces), p=p)

        Pr_i = pauli_traces[i]['Pr_i']
        measure_pauli_string: cirq.PauliString = pauli_traces[i]['P_i']
        rho_i = pauli_traces[i]['rho_i']

        if samples_per_term > 0:
            sigma_i = asyncio.get_event_loop().run_until_complete(
                estimate_characteristic_function(circuit, measure_pauli_string,
                                                 qubits, sampler,
                                                 samples_per_term))
        else:
            sigma_i, _ = compute_characteristic_function(
                circuit, measure_pauli_string, qubits, noisy_density_matrix)

        fidelity += Pr_i * sigma_i / rho_i

    return fidelity / n_trials * d


def parse_arguments(args):
    """Helper function that parses the given arguments."""
    parser = argparse.ArgumentParser('Direct fidelity estimation.')

    parser.add_argument('--n_trials',
                        default=10,
                        type=int,
                        help='Number of trials to run.')

    # TODO(#2802): Offer some guidance on how to set this flag. Maybe have an
    # option to do an exhaustive sample and do numerical studies to know which
    # choice is the best.
    parser.add_argument('--n_clifford_trials',
                        default=3,
                        type=int,
                        help='Number of trials for Clifford circuits. This is '
                        'in effect when the circuit is Clifford. In this '
                        'case, we randomly sample the Pauli traces with '
                        'non-zero probabilities. The higher the number, '
                        'the more accurate the overall fidelity '
                        'estimation, at the cost of extra computing and '
                        'measurements. If set to None, we exhaustively '
                        'enumerate all the Pauli traces.')

    parser.add_argument('--samples_per_term',
                        default=0,
                        type=int,
                        help='Number of samples per trial or 0 if no sampling.')

    return vars(parser.parse_args(args))


def main(*, n_trials: int, n_clifford_trials: Optional[int],
         samples_per_term: int):
    circuit, qubits = build_circuit()

    noise = cirq.ConstantQubitNoiseModel(cirq.depolarize(0.1))
    print('Noise model: %s' % (noise))
    noisy_simulator = cirq.DensityMatrixSimulator(noise=noise)

    estimated_fidelity = direct_fidelity_estimation(
        circuit,
        qubits,
        noisy_simulator,
        n_trials=n_trials,
        n_clifford_trials=n_clifford_trials,
        samples_per_term=samples_per_term)
    print('Estimated fidelity: %f' % (estimated_fidelity))


if __name__ == '__main__':
    main(**parse_arguments(sys.argv[1:]))<|MERGE_RESOLUTION|>--- conflicted
+++ resolved
@@ -210,14 +210,9 @@
 
 
 def direct_fidelity_estimation(circuit: cirq.Circuit, qubits: List[cirq.Qid],
-<<<<<<< HEAD
-                               noise: cirq.NoiseModel, n_trials: int,
+                               sampler: cirq.Sampler, n_trials: int,
                                n_clifford_trials: Optional[int],
                                samples_per_term: int):
-=======
-                               sampler: cirq.Sampler, n_trials: int,
-                               n_clifford_trials: int, samples_per_term: int):
->>>>>>> 1e50e4ad
     """
     Implementation of direct fidelity estimation, as per 'Direct Fidelity
     Estimation from Few Pauli Measurements' https://arxiv.org/abs/1104.4695 and
