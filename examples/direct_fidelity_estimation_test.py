import numpy as np
import pytest
import cirq
import cirq.google as cg
import examples.direct_fidelity_estimation as dfe


def test_direct_fidelity_estimation_no_noise_clifford():
    qubits = cirq.LineQubit.range(3)
    circuit = cirq.Circuit(cirq.Z(qubits[0]), cirq.X(qubits[1]),
                           cirq.X(qubits[2]))

    no_noise_simulator = cirq.DensityMatrixSimulator()

<<<<<<< HEAD
    estimated_fidelity, _ = dfe.direct_fidelity_estimation(circuit,
                                                           qubits,
                                                           no_noise_simulator,
                                                           n_trials=100,
                                                           n_clifford_trials=3,
                                                           samples_per_term=0)
=======
    estimated_fidelity, _ = dfe.direct_fidelity_estimation(
        circuit,
        qubits,
        no_noise_simulator,
        n_measured_operators=3,
        samples_per_term=0)
>>>>>>> 0b1e31ab
    assert np.isclose(estimated_fidelity, 1.0, atol=0.01)


def test_direct_fidelity_estimation_no_noise_non_clifford():
    qubits = cirq.LineQubit.range(3)
    circuit = cirq.Circuit(
        cirq.Z(qubits[0])**0.123, cirq.X(qubits[1]), cirq.X(qubits[2]))

    no_noise_simulator = cirq.DensityMatrixSimulator()

    estimated_fidelity, _ = dfe.direct_fidelity_estimation(
        circuit,
        qubits,
        no_noise_simulator,
        n_measured_operators=64,
        samples_per_term=0)
    assert np.isclose(estimated_fidelity, 1.0, atol=0.01)


def test_direct_fidelity_estimation_with_noise_clifford():
    qubits = cirq.LineQubit.range(3)
    circuit = cirq.Circuit(cirq.Z(qubits[0]), cirq.X(qubits[1]),
                           cirq.X(qubits[2]))

    noise = cirq.ConstantQubitNoiseModel(cirq.depolarize(0.1))
    noisy_simulator = cirq.DensityMatrixSimulator(noise=noise)

    estimated_fidelity, _ = dfe.direct_fidelity_estimation(
        circuit,
        qubits,
        noisy_simulator,
        n_measured_operators=10,
        samples_per_term=10)
    assert estimated_fidelity >= -1.0 and estimated_fidelity <= 1.0


def test_direct_fidelity_estimation_with_noise_non_clifford():
    qubits = cirq.LineQubit.range(3)
    circuit = cirq.Circuit(
        cirq.Z(qubits[0])**0.25,  # T-Gate, non Clifford.
        cirq.X(qubits[1])**0.123,
        cirq.X(qubits[2])**0.456)

    noise = cirq.ConstantQubitNoiseModel(cirq.depolarize(0.1))
    noisy_simulator = cirq.DensityMatrixSimulator(noise=noise)

    estimated_fidelity, _ = dfe.direct_fidelity_estimation(
        circuit,
        qubits,
        noisy_simulator,
        n_measured_operators=10,
        samples_per_term=10)
    assert estimated_fidelity >= -1.0 and estimated_fidelity <= 1.0


def test_incorrect_sampler_raises_exception():
    qubits = cirq.LineQubit.range(1)
    circuit = cirq.Circuit(cirq.X(qubits[0]))

    sampler_incorrect_type = cg.QuantumEngineSampler(engine=None,
                                                     processor_id='dummy_id',
                                                     gate_set=[])

    with pytest.raises(TypeError):
        dfe.direct_fidelity_estimation(circuit,
                                       qubits,
                                       sampler_incorrect_type,
                                       n_measured_operators=3,
                                       samples_per_term=0)


def test_direct_fidelity_estimation_clifford_all_trials():
    qubits = cirq.LineQubit.range(2)
    circuit = cirq.Circuit(cirq.Z(qubits[0]), cirq.X(qubits[1]))

    no_noise_simulator = cirq.DensityMatrixSimulator()

<<<<<<< HEAD
    estimated_fidelity, _ = dfe.direct_fidelity_estimation(
        circuit,
        qubits,
        no_noise_simulator,
        n_trials=None,
        n_clifford_trials=None,
        samples_per_term=0)
    assert np.isclose(estimated_fidelity, 1.0, atol=0.01)

    with pytest.raises(ValueError):
        dfe.direct_fidelity_estimation(circuit,
                                       qubits,
                                       no_noise_simulator,
                                       n_trials=None,
                                       n_clifford_trials=1,
                                       samples_per_term=0)
=======
    for n_measured_operators in [1, 2, 3, 4, None]:
        estimated_fidelity, _ = dfe.direct_fidelity_estimation(
            circuit,
            qubits,
            no_noise_simulator,
            n_measured_operators=n_measured_operators,
            samples_per_term=0)
        assert np.isclose(estimated_fidelity, 1.0, atol=0.01)
>>>>>>> 0b1e31ab


def test_same_pauli_traces_clifford():
    # When the circuit is Clifford, there is a speedup to compute the Pauli
    # traces. Here, we test that the Pauli traces returned by the general algo
    # and the speedup algo are the same.

    # Build a Clifford circuit and its states.
    qubits = cirq.LineQubit.range(3)
    n_qubits = len(qubits)
    circuit = cirq.Circuit(cirq.CNOT(qubits[0], qubits[2]), cirq.Z(qubits[0]),
                           cirq.H(qubits[2]), cirq.CNOT(qubits[2], qubits[1]),
                           cirq.X(qubits[0]), cirq.X(qubits[1]),
                           cirq.CNOT(qubits[0], qubits[2]))

    clifford_state = cirq.CliffordState(
        qubit_map={qubits[i]: i for i in range(len(qubits))})
    for gate in circuit.all_operations():
        clifford_state.apply_unitary(gate)

    # Run both algos
    pauli_traces_clifford = dfe._estimate_pauli_traces_clifford(
        n_qubits, clifford_state, n_measured_operators=None)
    pauli_traces_general = dfe._estimate_pauli_traces_general(
        qubits, circuit, n_measured_operators=None)

    assert len(pauli_traces_clifford) == 2**n_qubits
    for pauli_trace_clifford in pauli_traces_clifford:
        pauli_trace_general = [
            x for x in pauli_traces_general if x.P_i == pauli_trace_clifford.P_i
        ]
        assert len(pauli_trace_general) == 1
        pauli_trace_general = pauli_trace_general[0]

        # The code itself checks that the rho_i is either +1 or -1, so here we
        # simply test that the sign is the same.
        assert np.isclose(pauli_trace_general.rho_i,
                          pauli_trace_clifford.rho_i,
                          atol=0.01)


def test_direct_fidelity_estimation_intermediate_results():
    qubits = cirq.LineQubit.range(1)
    circuit = cirq.Circuit(cirq.I(qubits[0]))
    no_noise_simulator = cirq.DensityMatrixSimulator()

    _, intermediate_result = dfe.direct_fidelity_estimation(
        circuit,
        qubits,
        no_noise_simulator,
        n_measured_operators=1,
        samples_per_term=0)
    # We only test a few fields to be sure that they are set properly. In
    # particular, some of them are random, and so we don't test them.
    np.testing.assert_allclose(intermediate_result.clifford_state.ch_form.gamma,
                               [0])

    np.testing.assert_equal(len(intermediate_result.pauli_traces), 1)
    assert np.isclose(intermediate_result.pauli_traces[0].rho_i, 1.0)
    assert np.isclose(intermediate_result.pauli_traces[0].Pr_i, 0.5)

    np.testing.assert_equal(len(intermediate_result.trial_results), 1)
    assert np.isclose(intermediate_result.trial_results[0].sigma_i, 1.0)


def test_parsing_args():
    dfe.parse_arguments(['--samples_per_term=10'])


def test_calling_main():
    dfe.main(n_measured_operators=3, samples_per_term=0)
    dfe.main(n_measured_operators=3, samples_per_term=10)<|MERGE_RESOLUTION|>--- conflicted
+++ resolved
@@ -12,21 +12,12 @@
 
     no_noise_simulator = cirq.DensityMatrixSimulator()
 
-<<<<<<< HEAD
-    estimated_fidelity, _ = dfe.direct_fidelity_estimation(circuit,
-                                                           qubits,
-                                                           no_noise_simulator,
-                                                           n_trials=100,
-                                                           n_clifford_trials=3,
-                                                           samples_per_term=0)
-=======
     estimated_fidelity, _ = dfe.direct_fidelity_estimation(
         circuit,
         qubits,
         no_noise_simulator,
         n_measured_operators=3,
         samples_per_term=0)
->>>>>>> 0b1e31ab
     assert np.isclose(estimated_fidelity, 1.0, atol=0.01)
 
 
@@ -104,24 +95,6 @@
 
     no_noise_simulator = cirq.DensityMatrixSimulator()
 
-<<<<<<< HEAD
-    estimated_fidelity, _ = dfe.direct_fidelity_estimation(
-        circuit,
-        qubits,
-        no_noise_simulator,
-        n_trials=None,
-        n_clifford_trials=None,
-        samples_per_term=0)
-    assert np.isclose(estimated_fidelity, 1.0, atol=0.01)
-
-    with pytest.raises(ValueError):
-        dfe.direct_fidelity_estimation(circuit,
-                                       qubits,
-                                       no_noise_simulator,
-                                       n_trials=None,
-                                       n_clifford_trials=1,
-                                       samples_per_term=0)
-=======
     for n_measured_operators in [1, 2, 3, 4, None]:
         estimated_fidelity, _ = dfe.direct_fidelity_estimation(
             circuit,
@@ -130,7 +103,6 @@
             n_measured_operators=n_measured_operators,
             samples_per_term=0)
         assert np.isclose(estimated_fidelity, 1.0, atol=0.01)
->>>>>>> 0b1e31ab
 
 
 def test_same_pauli_traces_clifford():
